--- conflicted
+++ resolved
@@ -309,50 +309,6 @@
       expect(testContext.datastore.getApiConfig).not.toHaveBeenCalled();
     });
 
-<<<<<<< HEAD
-=======
-    it('should retry transform on failure', async () => {
-      // Mock API call response
-      mockedApi.callEndpoint.mockResolvedValue({
-        data: { result: 'success' }
-      });
-
-      // Mock transform - fail first, succeed second time
-      mockedTransform.prepareTransform
-        .mockResolvedValueOnce({ responseMapping: 'invalid', responseSchema: {}, instruction: 'test-instruction', id: 'test-endpoint-id' })
-        .mockResolvedValueOnce({ responseMapping: 'valid', responseSchema: {}, instruction: 'test-instruction', id: 'test-endpoint-id' });
-
-      mockedTools.applyTransformationWithValidation
-        .mockResolvedValueOnce({ success: false, error: 'Transform error' })
-        .mockResolvedValueOnce({ success: true, data: { transformed: 'success' } });
-
-      const result = await callResolver(
-        null,
-        {
-          input: testInput,
-          payload: testPayload,
-          credentials: testCredentials,
-          options: testOptions
-        },
-        testContext,
-        testInfo
-      );
-
-      expect(result).toMatchObject({
-        id: 'test-uuid-1234-5678-9012-345678901234',
-        success: true,
-        data: { transformed: 'success' }
-      });
-      expect(mockedTransform.prepareTransform).toHaveBeenCalledTimes(2);
-      expect(mockedTools.applyTransformationWithValidation).toHaveBeenCalledTimes(2);
-      expect(mockedLogs.logMessage).toHaveBeenCalledWith(
-        'warn',
-        expect.stringContaining('Transformation failed'),
-        expect.any(Object)
-      );
-    });
-
->>>>>>> 41583afe
     it('should handle transformation failure after max retries', async () => {
       // Mock API call response instead of using the broken spy
       mockedApi.callEndpoint.mockResolvedValue({
@@ -360,16 +316,7 @@
       });
 
       // Mock transform to always fail
-<<<<<<< HEAD
       mockedTransform.executeTransform.mockRejectedValue(new Error('Transform error'));
-=======
-      mockedTransform.prepareTransform.mockResolvedValue({ responseMapping: 'invalid', responseSchema: {}, instruction: 'test-instruction', id: 'test-endpoint-id' });
-      mockedTools.applyTransformationWithValidation.mockResolvedValue({
-        success: false,
-        error: 'Transform error'
-      });
->>>>>>> 41583afe
-
       const result = await callResolver(
         null,
         {
@@ -458,16 +405,6 @@
       mockedApi.callEndpoint.mockResolvedValue({
         data: { result: 'success' }
       });
-<<<<<<< HEAD
-=======
-
-      // Mock transform
-      mockedTransform.prepareTransform.mockResolvedValue({ responseMapping: null, responseSchema: {}, instruction: 'test-instruction', id: 'test-endpoint-id' });
-      mockedTools.applyJsonataWithValidation.mockResolvedValue({
-        success: true,
-        data: { result: 'success' }
-      });
->>>>>>> 41583afe
 
       // Mock transform
       mockedTransform.executeTransform.mockResolvedValue({ data: { result: 'success' }, config: { responseMapping: null, responseSchema: {}, instruction: 'test-instruction', id: 'test-endpoint-id' } });
@@ -484,19 +421,7 @@
         testInfo
       );
 
-<<<<<<< HEAD
       expect(mockedTransform.executeTransform).toHaveBeenCalled();
-=======
-      expect(mockedTransform.prepareTransform).toHaveBeenCalledWith(
-        testContext.datastore,
-        true, // readCache should be true
-        true,
-        expect.any(Object),
-        expect.any(Object),
-        null,
-        expect.any(Object)
-      );
->>>>>>> 41583afe
       expect(testContext.datastore.upsertApiConfig).not.toHaveBeenCalled();
 
       // Reset mocks
@@ -519,19 +444,7 @@
         testInfo
       );
 
-<<<<<<< HEAD
       expect(mockedTransform.executeTransform).toHaveBeenCalled();
-=======
-      expect(mockedTransform.prepareTransform).toHaveBeenCalledWith(
-        testContext.datastore,
-        false, // readCache should be false
-        true,
-        expect.any(Object),
-        expect.any(Object),
-        null,
-        expect.any(Object)
-      );
->>>>>>> 41583afe
       expect(testContext.datastore.upsertApiConfig).toHaveBeenCalled();
     });
 
