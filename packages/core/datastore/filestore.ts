import type { ApiConfig, ExtractConfig, RunResult, TransformConfig, Workflow, Integration } from "@superglue/client";
import { createHash } from 'node:crypto';
import fs from 'node:fs';
import path from 'node:path';
import { logMessage } from "../utils/logs.js";
import type { DataStore } from "./types.js";

export class FileStore implements DataStore {

  private storage: {
    apis: Map<string, ApiConfig>;
    extracts: Map<string, ExtractConfig>;
    transforms: Map<string, TransformConfig>;
    workflows: Map<string, Workflow>;
    integrations: Map<string, Integration>;
    tenant: {
      email: string | null;
      emailEntrySkipped: boolean;
    };
  };

  private filePath: string;
  private logsFilePath: string;

  constructor(storageDir = '/data') {
    this.storage = {
      apis: new Map(),
      extracts: new Map(),
      transforms: new Map(),
      workflows: new Map(),
      integrations: new Map(),
      tenant: {
        email: null,
        emailEntrySkipped: false
      }
    };

    // Check if /data exists synchronously
    if (storageDir === '/data' && !fs.existsSync('/data')) {
      logMessage('warn', 'File Datastore: "/data" directory not found, using local ".superglue" directory instead');
      storageDir = './.superglue';
    }

    this.filePath = path.join(storageDir, 'superglue_data.json');
    this.logsFilePath = path.join(storageDir, 'superglue_logs.jsonl');
    logMessage('info', `File Datastore: Using storage path: ${this.filePath}`);

    this.initializeStorage();
  }

  private async initializeStorage() {
    try {
      // Ensure the directory exists with proper permissions
      fs.mkdirSync(path.dirname(this.filePath), { recursive: true, mode: 0o755 });
      logMessage('info', `File Datastore: Created/verified directory: ${path.dirname(this.filePath)}`);

      const data = fs.readFileSync(this.filePath, 'utf-8');
      const parsed = JSON.parse(data, (key, value) => {
        if (typeof value === 'string' && value.match(/^\d{4}-\d{2}-\d{2}T\d{2}:\d{2}:\d{2}/)) {
          return new Date(value);
        }
        return value;
      });
      this.storage = {
        ...this.storage,
        apis: new Map(Object.entries(parsed.apis || {})),
        extracts: new Map(Object.entries(parsed.extracts || {})),
        transforms: new Map(Object.entries(parsed.transforms || {})),
        workflows: new Map(Object.entries(parsed.workflows || {})),
<<<<<<< HEAD
        integrations: new Map(Object.entries(parsed.integrations || {})),
=======
>>>>>>> ddafe59f
        tenant: {
          email: parsed.tenant?.email || null,
          emailEntrySkipped: parsed.tenant?.emailEntrySkipped || false
        }
      };
      logMessage('info', 'File Datastore: Successfully loaded existing data');
    } catch (error) {
      logMessage('error', 'File Datastore: Error loading data: ' + error);
      if (!fs.existsSync(this.filePath)) {
        logMessage('info', 'File Datastore: No existing data found, starting with empty storage');
        await this.persist();
      }
      else {
        logMessage('error', 'COULD NOT LOAD FROM EXISTING FILE. EXITING. ' + error);
        process.exit(1);
      }
    }

    // Ensure logs file exists
    if (!fs.existsSync(this.logsFilePath)) {
      fs.writeFileSync(this.logsFilePath, '', { mode: 0o644 });
      logMessage('info', 'Logs Datastore: Created empty logs file');
    }
  }

  private async persist() {
    try {
      const serialized = {
        apis: Object.fromEntries(this.storage.apis),
        extracts: Object.fromEntries(this.storage.extracts),
        transforms: Object.fromEntries(this.storage.transforms),
        workflows: Object.fromEntries(this.storage.workflows),
        integrations: Object.fromEntries(this.storage.integrations),
        tenant: this.storage.tenant
      };
      const tempPath = `${this.filePath}.tmp`;
      fs.writeFileSync(tempPath, JSON.stringify(serialized, null, 2), { mode: 0o644 });
      fs.renameSync(tempPath, this.filePath);
    } catch (error) {
      logMessage('error', 'Failed to persist data: ' + error);
      throw error;
    }
  }

  private getKey(prefix: string, id: string, orgId?: string): string {
    return `${orgId ? `${orgId}:` : ''}${prefix}:${id}`;
  }

  private getOrgItems<T>(map: Map<string, T>, prefix: string, orgId?: string): T[] {
    return Array.from(map.entries())
      .filter(([key]) => key.startsWith(`${orgId ? `${orgId}:` : ''}${prefix}:`))
      .map(([key, value]) => ({ ...value, id: key.split(':').pop() })) as T[];
  }

  // Helper function to generate md5 hash
  private generateHash(data: any): string {
    return createHash('md5').update(JSON.stringify(data)).digest('hex');
  }

  // Helper function to read last N lines from file without reading entire file
  private readLastLines(filePath: string, lineCount: number): string[] {
    if (!fs.existsSync(filePath)) return [];

    const BUFFER_SIZE = 8192;
    const fd = fs.openSync(filePath, 'r');
    const stats = fs.statSync(filePath);
    let fileSize = stats.size;

    if (fileSize === 0) {
      fs.closeSync(fd);
      return [];
    }

    const lines: string[] = [];
    let buffer = Buffer.alloc(BUFFER_SIZE);
    let leftover = '';
    let position = fileSize;

    try {
      while (lines.length < lineCount && position > 0) {
        const chunkSize = Math.min(BUFFER_SIZE, position);
        position = Math.max(0, position - chunkSize);

        const bytesRead = fs.readSync(fd, buffer, 0, chunkSize, position);
        const chunk = buffer.subarray(0, bytesRead).toString('utf-8') + leftover;

        const chunkLines = chunk.split('\n');
        leftover = chunkLines.shift() || '';

        // Add lines from end to beginning
        for (let i = chunkLines.length - 1; i >= 0 && lines.length < lineCount; i--) {
          if (chunkLines[i].trim()) {
            lines.unshift(chunkLines[i]);
          }
        }
      }

      // Add leftover if we're at the start of file
      if (position === 0 && leftover.trim() && lines.length < lineCount) {
        lines.unshift(leftover);
      }

    } finally {
      fs.closeSync(fd);
    }

    return lines.slice(-lineCount);
  }

  // Helper function to read runs from logs file
  private readRunsFromLogs(orgId?: string, configId?: string, maxRuns?: number): RunResult[] {
    try {
      // Read more lines than needed to account for filtering
      const linesToRead = maxRuns ? maxRuns * 3 : 1000;
      const lines = this.readLastLines(this.logsFilePath, linesToRead);

      const runs: RunResult[] = [];

      for (const line of lines) {
        try {
          const run = JSON.parse(line, (key, value) => {
            if (typeof value === 'string' && value.match(/^\d{4}-\d{2}-\d{2}T\d{2}:\d{2}:\d{2}/)) {
              return new Date(value);
            }
            return value;
          }) as RunResult & { orgId: string };

          // Filter by orgId and configId if specified
          if (orgId && run.orgId && run.orgId !== orgId) continue;
          if (configId && run.config?.id !== configId) continue;

          runs.push(run);

          // Stop early if we have enough
          if (maxRuns && runs.length >= maxRuns) break;
        } catch (parseError) {
          logMessage('warn', `Failed to parse log line: ${line}`);
        }
      }
      return runs.sort((a, b) => new Date(b.startedAt).getTime() - new Date(a.startedAt).getTime());
    } catch (error) {
      logMessage('error', 'Failed to read runs from logs: ' + error);
      return [];
    }
  }

  // Helper function to write run to logs file
  private appendRunToLogs(run: RunResult, orgId: string): void {
    try {
      const runWithOrgId = { ...run, orgId };
      const logLine = JSON.stringify(runWithOrgId) + '\n';
      fs.appendFileSync(this.logsFilePath, logLine, { mode: 0o644 });
    } catch (error) {
      logMessage('error', 'Failed to append run to logs: ' + error);
      throw error;
    }
  }

  // Helper function to remove run from logs file
  private removeRunFromLogs(id: string, orgId?: string): boolean {
    try {
      if (!fs.existsSync(this.logsFilePath)) {
        return false;
      }

      const content = fs.readFileSync(this.logsFilePath, 'utf-8');
      if (!content.trim()) {
        return false;
      }

      const lines = content.trim().split('\n');
      const filteredLines: string[] = [];
      let found = false;

      for (const line of lines) {
        try {
          const run = JSON.parse(line) as RunResult & { orgId: string };
          if (run.id === id && (!orgId || run.orgId === orgId)) {
            found = true;
            continue; // Skip this line
          }
          filteredLines.push(line);
        } catch (parseError) {
          // Keep unparseable lines
          filteredLines.push(line);
        }
      }

      if (found) {
        const newContent = filteredLines.length > 0 ? filteredLines.join('\n') + '\n' : '';
        fs.writeFileSync(this.logsFilePath, newContent, { mode: 0o644 });
      }

      return found;
    } catch (error) {
      logMessage('error', 'Failed to remove run from logs: ' + error);
      return false;
    }
  }

  // API Config Methods
  async getApiConfig(id: string, orgId: string): Promise<ApiConfig | null> {
    if (!id) return null;
    const key = this.getKey('api', id, orgId);
    const config = this.storage.apis.get(key);
    return config ? { ...config, id } : null;
  }

  async listApiConfigs(limit = 10, offset = 0, orgId?: string): Promise<{ items: ApiConfig[], total: number }> {
    const orgItems = this.getOrgItems(this.storage.apis, 'api', orgId);
    const items = orgItems
      .slice(offset, offset + limit);
    const total = orgItems.length;
    return { items, total };
  }

  async upsertApiConfig(id: string, config: ApiConfig, orgId?: string): Promise<ApiConfig> {
    if (!id || !config) return null;
    const key = this.getKey('api', id, orgId);
    this.storage.apis.set(key, config);
    await this.persist();
    return { ...config, id };
  }

  async deleteApiConfig(id: string, orgId: string): Promise<boolean> {
    if (!id) return false;
    const key = this.getKey('api', id, orgId);
    const deleted = this.storage.apis.delete(key);
    await this.persist();
    return deleted;
  }

  // Extract Config Methods
  async getExtractConfig(id: string, orgId: string): Promise<ExtractConfig | null> {
    if (!id) return null;
    const key = this.getKey('extract', id, orgId);
    const config = this.storage.extracts.get(key);
    return config ? { ...config, id } : null;
  }

  async listExtractConfigs(limit = 10, offset = 0, orgId?: string): Promise<{ items: ExtractConfig[], total: number }> {
    const items = this.getOrgItems(this.storage.extracts, 'extract', orgId)
      .slice(offset, offset + limit);
    const total = this.getOrgItems(this.storage.extracts, 'extract', orgId).length;
    return { items, total };
  }

  async upsertExtractConfig(id: string, config: ExtractConfig, orgId: string): Promise<ExtractConfig> {
    if (!id || !config) return null;
    const key = this.getKey('extract', id, orgId);
    this.storage.extracts.set(key, config);
    await this.persist();
    return { ...config, id };
  }

  async deleteExtractConfig(id: string, orgId: string): Promise<boolean> {
    if (!id) return false;
    const key = this.getKey('extract', id, orgId);
    const deleted = this.storage.extracts.delete(key);
    await this.persist();
    return deleted;
  }

  // Transform Config Methods
  async getTransformConfig(id: string, orgId: string): Promise<TransformConfig | null> {
    if (!id) return null;
    const key = this.getKey('transform', id, orgId);
    const config = this.storage.transforms.get(key);
    return config ? { ...config, id } : null;
  }

  async listTransformConfigs(limit = 10, offset = 0, orgId?: string): Promise<{ items: TransformConfig[], total: number }> {
    const items = this.getOrgItems(this.storage.transforms, 'transform', orgId)
      .slice(offset, offset + limit);
    const total = this.getOrgItems(this.storage.transforms, 'transform', orgId).length;
    return { items, total };
  }

  async upsertTransformConfig(id: string, config: TransformConfig, orgId: string): Promise<TransformConfig> {
    if (!id || !config) return null;
    const key = this.getKey('transform', id, orgId);
    this.storage.transforms.set(key, config);
    await this.persist();
    return { ...config, id };
  }

  async deleteTransformConfig(id: string, orgId: string): Promise<boolean> {
    if (!id) return false;
    const key = this.getKey('transform', id, orgId);
    const deleted = this.storage.transforms.delete(key);
    await this.persist();
    return deleted;
  }

  // Run Result Methods
  async getRun(id: string, orgId: string): Promise<RunResult | null> {
    if (!id) return null;

    const runs = this.readRunsFromLogs(orgId);
    const run = runs.find(r => r.id === id);
    if (!run) return null;
    if ((run as any).orgId) delete (run as any).orgId;
    return run || null;
  }

  async createRun(run: RunResult, orgId: string): Promise<RunResult> {
    if (!run) return null;

    // Only log runs if disable_logs environment variable is not set
<<<<<<< HEAD
    if (!process.env.DISABLE_LOGS) {
=======
    if (String(process.env.DISABLE_LOGS).toLowerCase() !== 'true') {
>>>>>>> ddafe59f
      this.appendRunToLogs(run, orgId);
    }

    return run;
  }

  async listRuns(limit = 10, offset = 0, configId?: string, orgId?: string): Promise<{ items: RunResult[], total: number }> {
    const allRuns = this.readRunsFromLogs(orgId, configId);
    const items = allRuns.slice(offset, offset + limit).map(run => {
      if ((run as any).orgId) delete (run as any).orgId;
      return run;
    });
    return { items, total: allRuns.length };
  }

  async deleteRun(id: string, orgId: string): Promise<boolean> {
    if (!id) return false;
    return this.removeRunFromLogs(id, orgId);
  }

  async deleteAllRuns(orgId: string): Promise<boolean> {
    try {
      if (!fs.existsSync(this.logsFilePath)) {
        return true;
      }

      const content = fs.readFileSync(this.logsFilePath, 'utf-8');
      if (!content.trim()) {
        return true;
      }

      const lines = content.trim().split('\n');
      const filteredLines: string[] = [];

      for (const line of lines) {
        try {
          const run = JSON.parse(line) as RunResult & { orgId: string };
          if (run.orgId !== orgId) {
            filteredLines.push(line);
          }
        } catch (parseError) {
          // Keep unparseable lines
          filteredLines.push(line);
        }
      }

      const newContent = filteredLines.length > 0 ? filteredLines.join('\n') + '\n' : '';
      fs.writeFileSync(this.logsFilePath, newContent, { mode: 0o644 });
      return true;
    } catch (error) {
      logMessage('error', 'Failed to delete all runs: ' + error);
      return false;
    }
  }

  async clearAll(): Promise<void> {
    this.storage.apis.clear();
    this.storage.extracts.clear();
    this.storage.transforms.clear();
    this.storage.workflows.clear();
    this.storage.integrations.clear();
    await this.persist();

    // Clear logs file
    try {
      fs.writeFileSync(this.logsFilePath, '', { mode: 0o644 });
    } catch (error) {
      logMessage('error', 'Failed to clear logs file: ' + error);
    }
  }

  async disconnect(): Promise<void> {
    await this.persist();
  }

  async ping(): Promise<boolean> {
    return true;
  }

  async getTenantInfo(): Promise<{ email: string | null; emailEntrySkipped: boolean }> {
    return this.storage.tenant;
  }

  async setTenantInfo(email?: string, emailEntrySkipped?: boolean): Promise<void> {
    const currentInfo = this.storage.tenant;
    this.storage.tenant = {
      email: email !== undefined ? email : currentInfo.email,
      emailEntrySkipped: emailEntrySkipped !== undefined ? emailEntrySkipped : currentInfo.emailEntrySkipped
    };
    await this.persist();
  }

  // Workflow Methods
  async getWorkflow(id: string, orgId?: string): Promise<Workflow | null> {
    if (!id) return null;
    const key = this.getKey('workflow', id, orgId);
    const workflow = this.storage.workflows.get(key);
    return workflow ? { ...workflow, id } : null;
  }

  async listWorkflows(limit = 10, offset = 0, orgId?: string): Promise<{ items: Workflow[], total: number }> {
    const items = this.getOrgItems(this.storage.workflows, 'workflow', orgId)
      .slice(offset, offset + limit);
    const total = this.getOrgItems(this.storage.workflows, 'workflow', orgId).length;
    return { items, total };
  }

  async upsertWorkflow(id: string, workflow: Workflow, orgId?: string): Promise<Workflow> {
    if (!id || !workflow) return null;
    const key = this.getKey('workflow', id, orgId);
    this.storage.workflows.set(key, workflow);
    await this.persist();
    return { ...workflow, id };
  }

  async deleteWorkflow(id: string, orgId?: string): Promise<boolean> {
    if (!id) return false;
    const key = this.getKey('workflow', id, orgId);
    const deleted = this.storage.workflows.delete(key);
    await this.persist();
    return deleted;
  }

  // Integration Methods
  async getIntegration(id: string, orgId?: string): Promise<Integration | null> {
    if (!id) return null;
    const key = this.getKey('integration', id, orgId);
    const integration = this.storage.integrations.get(key);
    return integration ? { ...integration, id } : null;
  }

  async listIntegrations(limit = 10, offset = 0, orgId?: string): Promise<{ items: Integration[], total: number }> {
    const orgItems = this.getOrgItems(this.storage.integrations, 'integration', orgId);
    const items = orgItems.slice(offset, offset + limit);
    const total = orgItems.length;
    return { items, total };
  }

  async upsertIntegration(id: string, integration: Integration, orgId?: string): Promise<Integration> {
    if (!id || !integration) return null;
    const key = this.getKey('integration', id, orgId);
    this.storage.integrations.set(key, integration);
    await this.persist();
    return { ...integration, id };
  }

  async deleteIntegration(id: string, orgId?: string): Promise<boolean> {
    if (!id) return false;
    const key = this.getKey('integration', id, orgId);
    const deleted = this.storage.integrations.delete(key);
    await this.persist();
    return deleted;
  }
} <|MERGE_RESOLUTION|>--- conflicted
+++ resolved
@@ -67,10 +67,7 @@
         extracts: new Map(Object.entries(parsed.extracts || {})),
         transforms: new Map(Object.entries(parsed.transforms || {})),
         workflows: new Map(Object.entries(parsed.workflows || {})),
-<<<<<<< HEAD
         integrations: new Map(Object.entries(parsed.integrations || {})),
-=======
->>>>>>> ddafe59f
         tenant: {
           email: parsed.tenant?.email || null,
           emailEntrySkipped: parsed.tenant?.emailEntrySkipped || false
@@ -380,11 +377,7 @@
     if (!run) return null;
 
     // Only log runs if disable_logs environment variable is not set
-<<<<<<< HEAD
-    if (!process.env.DISABLE_LOGS) {
-=======
     if (String(process.env.DISABLE_LOGS).toLowerCase() !== 'true') {
->>>>>>> ddafe59f
       this.appendRunToLogs(run, orgId);
     }
 
