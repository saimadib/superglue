import playwright from '@playwright/test';
import { ApiConfig } from "@superglue/client";
import { Metadata } from "@superglue/shared";
import axios from "axios";
import { getIntrospectionQuery } from "graphql";
import { NodeHtmlMarkdown } from "node-html-markdown";
import { LanguageModel } from "../llm/llm.js";
import { logMessage } from "./logs.js";
import { callPostgres } from './postgres.js';
import { composeUrl } from "./tools.js";

const DOC_AXIOS_TIMEOUT_MS = 30000;
const DOC_PLAYWRIGHT_TIMEOUT_MS = 15000;

// Strategy Interface
interface FetchingStrategy {
  tryFetch(config: DocumentationConfig, metadata: Metadata, credentials?: Record<string, any>): Promise<string | null>;
}
interface ProcessingStrategy {
  tryProcess(rawResult: string, config: DocumentationConfig, metadata: Metadata, credentials?: Record<string, any>): Promise<string | null>;
}

export interface DocumentationConfig {
  urlHost?: string;
  instruction?: string;
  documentationUrl?: string;
  urlPath?: string;
  headers?: Record<string, string>;
  queryParams?: Record<string, string>;
}

export class Documentation {
  private static MAX_LENGTH = Math.min(LanguageModel.contextLength - 50000, 200000);

  // Configuration stored per instance
  public config: DocumentationConfig;
  private readonly credentials?: Record<string, any>;
  private readonly metadata: Metadata;

  private lastResult: string | null = null;

  constructor(config: DocumentationConfig, credentials: Record<string, any>, metadata: Metadata) {
    this.config = config;
    this.credentials = credentials;
    this.metadata = metadata;
  }

<<<<<<< HEAD
  // Main function to fetch and process documentation using strategies
  public async fetchAndProcess(): Promise<string> {
=======
  // --- Post Processing ---

  private postProcess(documentation: string, instruction: string): string {
    if (documentation.length <= Documentation.MAX_LENGTH) {
      return documentation;
    }

    const CHUNK_SIZE = Documentation.MAX_LENGTH / 10;
    const MAX_CHUNKS = 10; // Limit number of chunks to return
    const MIN_SEARCH_TERM_LENGTH = 4;

    // Extract search terms from instruction
    const searchTerms = instruction?.toLowerCase()?.split(/[^a-z0-9]/)
      .map(term => term.trim())
      .filter(term => term.length >= MIN_SEARCH_TERM_LENGTH) || [];

    // Add common auth-related terms
    searchTerms.push('securityschemes', 'authorization', 'authentication');

    // Split document into chunks
    const chunks: { content: string; score: number; index: number }[] = [];

    for (let i = 0; i < documentation.length; i += CHUNK_SIZE) {
      const chunk = documentation.slice(i, i + CHUNK_SIZE);
      const chunkLower = chunk.toLowerCase();

      // Score chunk based on search term matches
      let score = 0;
      for (const term of searchTerms) {
        const matches = (chunkLower.match(new RegExp(term, 'g')) || []).length;
        score += matches;
      }

      chunks.push({
        content: chunk,
        score,
        index: i
      });
    }

    // Sort by score (highest first) and take top chunks
    const topChunks = chunks
      .sort((a, b) => b.score - a.score)
      .slice(0, MAX_CHUNKS);

    // If no chunks have matches, return first chunk
    if (topChunks.every(chunk => chunk.score === 0)) {
      return documentation.slice(0, Documentation.MAX_LENGTH);
    }

    // Sort selected chunks by their original position to maintain document order
    topChunks.sort((a, b) => a.index - b.index);

    const result = topChunks.map(chunk => chunk.content).join('\n\n');

    // Final trim if needed
    return result.length > Documentation.MAX_LENGTH
      ? result.slice(0, Documentation.MAX_LENGTH)
      : result;
  }


  // --- Main Method using Strategies ---
  async fetch(instruction: string = ""): Promise<string> {
>>>>>>> 570bfe7d
    if (this.lastResult) {
      return this.lastResult;
    }

    const fetchingStrategies: FetchingStrategy[] = [
      new RawContentStrategy(),
      new GraphQLStrategy(),
      new PlaywrightFetchingStrategy(),
      new AxiosFetchingStrategy()
    ];

    const processingStrategies: ProcessingStrategy[] = [
      new OpenApiStrategy(),
      new PostgreSqlStrategy(),
      new HtmlMarkdownStrategy(),
      new RawPageContentStrategy()
    ];

    let rawResult: string | null = null;

    for (const strategy of fetchingStrategies) {
      const result = await strategy.tryFetch(this.config, this.metadata, this.credentials);
      if (result == null || result.length === 0) {
        continue;
      }
      rawResult = result;
      break;
    }

    if (!rawResult) {
      rawResult = "";
    }

    for (const strategy of processingStrategies) {
      const result = await strategy.tryProcess(rawResult, this.config, this.metadata, this.credentials);
      if (result == null || result.length === 0) {
        continue;
      }
      this.lastResult = result;
      return this.lastResult;
    }

    logMessage('warn', "No processing strategy could handle the fetched documentation.", this.metadata);
    return "";
  }

  public static postProcess(documentation: string, instruction: string): string {
    if (documentation.length <= Documentation.MAX_LENGTH) {
      return documentation;
    }

    const CHUNK_SIZE = Documentation.MAX_LENGTH / 10;
    const MAX_CHUNKS = 10; // Limit number of chunks to return
    const MIN_SEARCH_TERM_LENGTH = 4;

    // Extract search terms from instruction
    const searchTerms = instruction?.toLowerCase()?.split(/[^a-z0-9]/)
      .map(term => term.trim())
      .filter(term => term.length >= MIN_SEARCH_TERM_LENGTH) || [];

    // Add common auth-related terms
    searchTerms.push('securityschemes', 'authorization', 'authentication');

    // Split document into chunks
    const chunks: { content: string; score: number; index: number }[] = [];

    for (let i = 0; i < documentation.length; i += CHUNK_SIZE) {
      const chunk = documentation.slice(i, i + CHUNK_SIZE);
      const chunkLower = chunk.toLowerCase();

      // Score chunk based on search term matches
      let score = 0;
      for (const term of searchTerms) {
        const matches = (chunkLower.match(new RegExp(term, 'g')) || []).length;
        score += matches;
      }

      chunks.push({
        content: chunk,
        score,
        index: i
      });
    }

    // Sort by score (highest first) and take top chunks
    const topChunks = chunks
      .sort((a, b) => b.score - a.score)
      .slice(0, MAX_CHUNKS);

    // If no chunks have matches, return first chunk
    if (topChunks.every(chunk => chunk.score === 0)) {
      return documentation.slice(0, Documentation.MAX_LENGTH);
    }

    // Sort selected chunks by their original position to maintain document order
    topChunks.sort((a, b) => a.index - b.index);

    const result = topChunks.map(chunk => chunk.content).join('\n\n');

    // Final trim if needed
    return result.length > Documentation.MAX_LENGTH
      ? result.slice(0, Documentation.MAX_LENGTH)
      : result;
  }
}

// --- Concrete Strategy Implementations ---

class RawContentStrategy implements FetchingStrategy {
  async tryFetch(config: ApiConfig, metadata: Metadata): Promise<string | null> {
    if (!config.documentationUrl?.startsWith("http")) {
      // It's raw content passed directly in the URL field
      if (config.documentationUrl && config.documentationUrl.length > 0) {
        logMessage('info', "Using raw content provided directly as documentation.", metadata);
        return config.documentationUrl;
      }
      return null;
    }
    return null; // Not applicable
  }
}

class GraphQLStrategy implements FetchingStrategy {
  private async fetchGraphQLSchema(url: string, config: ApiConfig, metadata: Metadata): Promise<any | null> {
    const introspectionQuery = getIntrospectionQuery();

    try {
      const response = await axios.post(
        url,
        {
          query: introspectionQuery,
          operationName: 'IntrospectionQuery'
        },
        { headers: config.headers, params: config.queryParams, timeout: DOC_AXIOS_TIMEOUT_MS }
      );

      if (response.data.errors) {
        return null;
      }
      return response.data?.data?.__schema ?? null;
    } catch (error) {
      // Don't log warning here, as it's expected to fail if it's not a GQL endpoint
      return null;
    }
  }
  private isLikelyGraphQL(url: string, config: ApiConfig): boolean {
    if (!url) return false;
    return url?.includes('graphql') ||
      Object.values({ ...config.queryParams, ...config.headers })
        .some(val => typeof val === 'string' && val.includes('IntrospectionQuery'));
  }
  async tryFetch(config: ApiConfig, metadata: Metadata): Promise<string | null> {
    if (!config.urlHost.startsWith("http")) return null; // Needs a valid HTTP URL
    const endpointUrl = composeUrl(config.urlHost, config.urlPath);

    // Heuristic: Check path or query params typical for GraphQL
    const urlIsLikelyGraphQL = this.isLikelyGraphQL(endpointUrl, config);
    const docUrlIsLikelyGraphQL = this.isLikelyGraphQL(config.documentationUrl, config);

    if (!urlIsLikelyGraphQL && !docUrlIsLikelyGraphQL) return null;

    // Use the endpoint URL if it looks like GraphQL, otherwise use the documentation URL
    const url = urlIsLikelyGraphQL ? endpointUrl : config.documentationUrl;
    if (!url) {
      return null;
    }

    const schema = await this.fetchGraphQLSchema(url, config, metadata);
    if (schema) {
      logMessage('info', `Successfully fetched GraphQL schema from ${url}.`, metadata);
      return JSON.stringify(schema);
    }
    return null;
  }
}

export class AxiosFetchingStrategy implements FetchingStrategy {
  async tryFetch(config: ApiConfig, metadata: Metadata): Promise<string | null> {
    if (!config.documentationUrl?.startsWith("http")) return null;

    try {
      const url = new URL(config.documentationUrl);
      if (config.queryParams) {
        Object.entries(config.queryParams).forEach(([key, value]) => {
          url.searchParams.append(key, value);
        });
      }

      const response = await axios.get(url.toString(), { headers: config.headers, timeout: DOC_AXIOS_TIMEOUT_MS });
      logMessage('info', `Successfully fetched content with axios for ${config.documentationUrl}`, metadata);
      return response.data;
    } catch (error) {
      logMessage('warn', `Axios fetch failed for ${config.documentationUrl}: ${error?.message}`, metadata);
      return null;
    }
  }
}
// Special strategy solely responsible for fetching page content if needed
export class PlaywrightFetchingStrategy implements FetchingStrategy {
  private static readonly MAX_FETCHED_LINKS = 10;
  private static browserInstance: playwright.Browser | null = null;

  private static async getBrowser(): Promise<playwright.Browser> {
    if (!PlaywrightFetchingStrategy.browserInstance) {
      // Consider adding metadata if logging launch errors becomes necessary
      PlaywrightFetchingStrategy.browserInstance = await playwright.chromium.launch();
    }
    return PlaywrightFetchingStrategy.browserInstance;
  }

  static async closeBrowser(): Promise<void> {
    if (PlaywrightFetchingStrategy.browserInstance) {
      const closedInstance = PlaywrightFetchingStrategy.browserInstance;
      PlaywrightFetchingStrategy.browserInstance = null;
      // Consider adding metadata if logging close errors becomes necessary
      await closedInstance.close();
    }
  }
  private async fetchPageContentWithPlaywright(urlString: string, config: ApiConfig, metadata: Metadata): Promise<{ content: string; links: Record<string, string> } | null> {

    if (!urlString?.startsWith("http")) {
      return null;
    }

    let page: playwright.Page | null = null;
    let browserContext: playwright.BrowserContext | null = null;
    try {
      const browser = await PlaywrightFetchingStrategy.getBrowser();
      browserContext = await browser.newContext();

      if (config.headers) {
        await browserContext.setExtraHTTPHeaders(config.headers);
      }

      const url = new URL(urlString);
      if (config.queryParams) {
        Object.entries(config.queryParams).forEach(([key, value]) => {
          url.searchParams.append(key, value);
        });
      }

      page = await browserContext.newPage();
      await page.goto(url.toString());
      // Wait for network idle might be better for SPAs, but has risks of timeout
      // Let's stick with domcontentloaded + short timeout
      await page.waitForLoadState('domcontentloaded', { timeout: DOC_PLAYWRIGHT_TIMEOUT_MS });
      await page.waitForTimeout(1000); // Allow JS execution

      const links: Record<string, string> = await page.evaluate(() => {
        const links = {};
        const allLinks = document.querySelectorAll('a');
        allLinks.forEach(link => {
          const key = link.textContent?.toLowerCase().trim().replace(/[^a-z0-9]/g, ' ');
          links[key] = link.href;
        });
        return links;
      });

      await page.evaluate(() => {
        const selectorsToRemove = [
          'nav', 'header', 'footer', '.nav', '.navbar', '.header', '.footer',
          '.cookie-banner', '.cookie-consent', '.cookies', '#cookie-banner',
          '.cookie-notice', '.sidebar', '.menu', '[role="navigation"]',
          '[role="banner"]', '[role="contentinfo"]', 'script', 'style', // Also remove scripts/styles
        ];
        selectorsToRemove.forEach(selector => {
          document.querySelectorAll(selector).forEach(element => {
            try { element.remove(); }
            catch (e) {
              // Cannot use logMessage directly here as it's inside page.evaluate
              console.warn("Failed to remove element:", e?.message);
            }
          });
        });
      });

      const content = await page.content();
      logMessage('info', `Successfully fetched content for ${urlString}`, metadata);
      return {
        content,
        links
      };
    } catch (error) {
      logMessage('warn', `Playwright fetch failed for ${urlString}: ${error?.message}`, metadata);
      return null;
    } finally {
      if (page) await page.close();
      if (browserContext) await browserContext.close();
    }
  }

  async tryFetch(config: ApiConfig, metadata: Metadata): Promise<string | null> {
    const docResult = await this.fetchPageContentWithPlaywright(config?.documentationUrl, config, metadata);
    let fetchedLinks = new Set<string>();
    if (!docResult?.content) return null;

    fetchedLinks.add(config.documentationUrl);

    // Expanded keywords to catch more relevant documentation pages
    const requiredKeywords = [
      // Auth related
      "auth", "authentication", "authorization", "oauth", "api key", "apikey",
      // Getting started
      "introduction", "getting started", "quickstart", "guide", "tutorial",
      // API specific
      "rest", "api", "endpoints", "reference", "methods", "operations",
      // HTTP methods
      "get", "post", "put", "delete", "patch",
      // Common API concepts
      "rate limit", "pagination", "webhook", "callback", "error", "response"
    ];

    if (!docResult.links) return docResult.content;

    const rankedLinks: { linkText: string, href: string, priority: number; matchCount: number }[] = [];

    for (const [linkText, href] of Object.entries(docResult.links)) {
      // Skip obviously non-doc pages
      if (href.includes('signup') ||
        href.includes('pricing') ||
        href.includes('contact') ||
        href.includes('cookie') ||
        href.includes('privacy') ||
        href.includes('terms') ||
        href.includes('legal') ||
        href.includes('policy') ||
        href.includes('status') ||
        href.includes('help')) {
        continue;
      }

      // Count keyword matches
      let matchCount = 0;
      const linkTextLower = linkText.toLowerCase();
      const hrefLower = href.toLowerCase();

      for (const keyword of requiredKeywords) {
        if (linkTextLower.includes(keyword) || hrefLower.includes(keyword)) {
          matchCount++;
        }
      }

      // Priority levels:
      // 0: Required keywords (auth/intro)
      // 1: Everything else
      let priority = matchCount > 0 ? 0 : 1;

      rankedLinks.push({ linkText, href, priority, matchCount });
    }

    // Sort by priority first (highest first), then by match count (highest first)
    rankedLinks.sort((a, b) => {
      if (a.priority !== b.priority) {
        return b.priority - a.priority;
      }
      return b.matchCount - a.matchCount;
    });

    // Fetch links up to MAX_FETCHED_LINKS, prioritizing higher priority ones
    for (const link of rankedLinks) {
      if (fetchedLinks.size >= PlaywrightFetchingStrategy.MAX_FETCHED_LINKS) break;
      if (fetchedLinks.has(link.href)) continue;

      try {
        const linkResult = await this.fetchPageContentWithPlaywright(link.href, config, metadata);
        if (linkResult?.content) {
          docResult.content += `\n\n${linkResult.content}`;
          fetchedLinks.add(link.href);
        }
      } catch (error) {
        logMessage('warn', `Failed to fetch link ${link.href}: ${error?.message}`, metadata);
      }
    }

    return docResult.content;
  }
}

class PostgreSqlStrategy implements ProcessingStrategy {
  async tryProcess(content: string, config: ApiConfig, metadata: Metadata, credentials?: Record<string, any>): Promise<string | null> {
    if (config.urlHost.startsWith("postgres://")) {
      const url = composeUrl(config.urlHost, config.urlPath);

      // First get the schema information
      const schemaQuery = {
        query: `SELECT 
    table_name,
    column_name,
    data_type,
    is_nullable,
    column_default
FROM information_schema.columns 
WHERE table_schema = 'public'
ORDER BY table_name, ordinal_position;`
      };

      const schemaResponse = await callPostgres({ ...config, body: JSON.stringify(schemaQuery) }, null, credentials, null);
      if (!schemaResponse) return null;
      return `<DOCUMENTATION>${content}</DOCUMENTATION><DB_SCHEMA>\n\n${JSON.stringify(schemaResponse, null, 2)}\n\n</DB_SCHEMA>`;
    }
    return null;
  }
}

class OpenApiStrategy implements ProcessingStrategy {
  private extractOpenApiUrl(html: string, metadata: Metadata): string | null {
    try {
      // First try to match based on swagger settings
      const settingsMatch = html.match(/<script[^>]*id=["']swagger-settings["'][^>]*>([\s\S]*?)<\/script>/i);
      if (settingsMatch && settingsMatch[1]) {
        const settingsContent = settingsMatch[1].trim();
        try {
          const settings = JSON.parse(settingsContent);
          if (settings.url && typeof settings.url === 'string') {
            return settings.url;
          }
        } catch (e) {
        }
      }

      // Fallback: look for JSON with a url property pointing to openapi/swagger spec
      const jsonMatch = html.match(/{\s*"url"\s*:\s*"([^"]*(?:openapi|swagger|spec)\.(?:json|yaml|yml))"/i);
      if (jsonMatch && jsonMatch[1]) {
        return jsonMatch[1];
      }
      // Fallback: look for a slightly different JSON structure often used
      const jsonMatch2 = html.match(/url:\s*"([^"]*(?:openapi|swagger|spec)\.(?:json|yaml|yml))"/i);
      if (jsonMatch2 && jsonMatch2[1]) {
        return jsonMatch2[1];
      }

      // find direct references to common spec file names within quotes
      const directUrlMatch = html.match(/["']((?:https?:\/\/|\/)[^"']*(?:openapi|swagger)\.(?:json|yaml|yml))["']/i);
      if (directUrlMatch && directUrlMatch[1]) {
        return directUrlMatch[1];
      }

      // find references in script blocks that might assign the URL to a variable
      const scriptVarMatch = html.match(/url\s*=\s*["']([^"']*(?:openapi|swagger)\.(?:json|yaml|yml))["']/i);
      if (scriptVarMatch && scriptVarMatch[1]) {
        return scriptVarMatch[1];
      }


      return null;
    } catch (error) {
      return null;
    }
  }
  private async fetchOpenApiFromUrl(openApiUrl: string, config: ApiConfig, metadata: Metadata): Promise<string | null> {
    try {
      let absoluteOpenApiUrl = openApiUrl;
      if (openApiUrl.startsWith("/")) {
        const baseUrl = config.documentationUrl ? new URL(config.documentationUrl).origin : config.urlHost;
        absoluteOpenApiUrl = composeUrl(baseUrl, openApiUrl);
      }
      const openApiResponse = await axios.get(absoluteOpenApiUrl, { headers: config.headers, timeout: DOC_AXIOS_TIMEOUT_MS });
      const openApiData = openApiResponse.data;

      if (!openApiData) return null;

      if (typeof openApiData === 'object' && openApiData !== null) {
        if (openApiData.openapi || openApiData.swagger) {
          return JSON.stringify(openApiData);
        } else {
          return JSON.stringify(openApiData);
        }
      } else if (typeof openApiData === 'string') {
        try {
          const parsed = JSON.parse(openApiData);
          if (parsed && (parsed.openapi || parsed.swagger)) {
            logMessage('info', `Successfully fetched valid OpenAPI/Swagger JSON string from ${absoluteOpenApiUrl}`, metadata);
            return openApiData; // Valid JSON spec
          }
        } catch (e) { /* ignore */ }
        const trimmedData = openApiData.trim();
        if (trimmedData.startsWith('openapi:') || trimmedData.startsWith('swagger:')) {
          logMessage('info', `Successfully fetched likely OpenAPI/Swagger YAML string from ${absoluteOpenApiUrl}`, metadata);
          return openApiData; // Likely YAML spec
        }
        return openApiData; // Return raw string as fallback
      }

      logMessage('warn', `Unexpected data type received from ${absoluteOpenApiUrl}: ${typeof openApiData}`, metadata);
      return null;

    } catch (error) {
      logMessage('warn', `Failed to fetch or process OpenAPI spec from ${openApiUrl}: ${error?.message}`, metadata);
      return null;
    }
  }

  async tryProcess(content: string, config: ApiConfig, metadata: Metadata): Promise<string | null> {
    // Needs page content fetched by PlaywrightFetchingStrategy (or null if fetch failed)
    if (content === undefined || content === null) {
      return null;
    }
    const trimmedContent = content.trim();
    const isJson = trimmedContent.startsWith('{') && trimmedContent.endsWith('}');
    const isYaml = trimmedContent.startsWith('openapi:') || trimmedContent.startsWith('swagger:');
    const isHtml = trimmedContent.slice(0, 500).toLowerCase().includes("<html");
    if (isJson) {
      try {
        const parsed = JSON.parse(trimmedContent);
        if (parsed && (parsed.openapi || parsed.swagger)) {
          logMessage('info', "Provided content is already a valid OpenAPI/Swagger JSON spec.", metadata);
          return trimmedContent; // Content is a valid JSON spec
        }
      } catch (e) { /* ignore parse error */ }
    }
    if (isYaml) {
      logMessage('info', "Provided content appears to be an OpenAPI/Swagger YAML spec.", metadata);
      // Basic check is enough for YAML start
      return trimmedContent; // Content is likely a YAML spec
    }
    if (isHtml) {
      const openApiUrl = this.extractOpenApiUrl(content, metadata);
      if (!openApiUrl) {
        return null;
      }

      const openApiSpec = await this.fetchOpenApiFromUrl(openApiUrl, config, metadata);
      if (!openApiSpec) {
        return null; // Only return null if fetching the SPEC failed. If HTML->MD fails, we still return the spec.
      }

      // Try to convert HTML to Markdown as supplementary info
      const markdownContent = await new HtmlMarkdownStrategy().tryProcess(content, config, metadata);
      if (markdownContent) {
        logMessage('info', "Successfully extracted OpenAPI spec and converted HTML to Markdown.", metadata);
        return `${openApiSpec}\n\n${markdownContent}`;
      } else {
        logMessage('warn', "Successfully extracted OpenAPI spec, but failed to convert HTML to Markdown. Returning spec only.", metadata);
        // We still have the spec, return it. Don't include the original raw HTML.
        return openApiSpec;
      }
    }
    // Content is not JSON, YAML, or HTML that contained an OpenAPI spec
    return null;
  }
}

class HtmlMarkdownStrategy implements ProcessingStrategy {
  async tryProcess(content: string, config: ApiConfig, metadata: Metadata): Promise<string | null> {
    // Needs page content fetched by PlaywrightFetchingStrategy
    if (content === undefined || content === null) {
      return null;
    }
    // Only apply if content looks like HTML
    if (!content.slice(0, 500).toLowerCase().includes("<html")) {
      return null;
    }

    try {
      const markdown = NodeHtmlMarkdown.translate(content);
      logMessage('info', "Successfully converted HTML to Markdown.", metadata);
      return markdown;
    } catch (translateError) {
      return null; // Failed translation, let RawPageContentStrategy handle it
    }
  }
}

class RawPageContentStrategy implements ProcessingStrategy {
  async tryProcess(content: string, config: ApiConfig, metadata: Metadata): Promise<string | null> {
    // This is the final fallback if content was fetched but not processed by other strategies
    if (content) {
      logMessage('info', "Using raw fetched content as final documentation.", metadata);
      return content;
    }
    return null; // No content was fetched or available
  }
}<|MERGE_RESOLUTION|>--- conflicted
+++ resolved
@@ -45,75 +45,9 @@
     this.metadata = metadata;
   }
 
-<<<<<<< HEAD
   // Main function to fetch and process documentation using strategies
   public async fetchAndProcess(): Promise<string> {
-=======
-  // --- Post Processing ---
-
-  private postProcess(documentation: string, instruction: string): string {
-    if (documentation.length <= Documentation.MAX_LENGTH) {
-      return documentation;
-    }
-
-    const CHUNK_SIZE = Documentation.MAX_LENGTH / 10;
-    const MAX_CHUNKS = 10; // Limit number of chunks to return
-    const MIN_SEARCH_TERM_LENGTH = 4;
-
-    // Extract search terms from instruction
-    const searchTerms = instruction?.toLowerCase()?.split(/[^a-z0-9]/)
-      .map(term => term.trim())
-      .filter(term => term.length >= MIN_SEARCH_TERM_LENGTH) || [];
-
-    // Add common auth-related terms
-    searchTerms.push('securityschemes', 'authorization', 'authentication');
-
-    // Split document into chunks
-    const chunks: { content: string; score: number; index: number }[] = [];
-
-    for (let i = 0; i < documentation.length; i += CHUNK_SIZE) {
-      const chunk = documentation.slice(i, i + CHUNK_SIZE);
-      const chunkLower = chunk.toLowerCase();
-
-      // Score chunk based on search term matches
-      let score = 0;
-      for (const term of searchTerms) {
-        const matches = (chunkLower.match(new RegExp(term, 'g')) || []).length;
-        score += matches;
-      }
-
-      chunks.push({
-        content: chunk,
-        score,
-        index: i
-      });
-    }
-
-    // Sort by score (highest first) and take top chunks
-    const topChunks = chunks
-      .sort((a, b) => b.score - a.score)
-      .slice(0, MAX_CHUNKS);
-
-    // If no chunks have matches, return first chunk
-    if (topChunks.every(chunk => chunk.score === 0)) {
-      return documentation.slice(0, Documentation.MAX_LENGTH);
-    }
-
-    // Sort selected chunks by their original position to maintain document order
-    topChunks.sort((a, b) => a.index - b.index);
-
-    const result = topChunks.map(chunk => chunk.content).join('\n\n');
-
-    // Final trim if needed
-    return result.length > Documentation.MAX_LENGTH
-      ? result.slice(0, Documentation.MAX_LENGTH)
-      : result;
-  }
-
-
-  // --- Main Method using Strategies ---
-  async fetch(instruction: string = ""): Promise<string> {
->>>>>>> 570bfe7d
+    
     if (this.lastResult) {
       return this.lastResult;
     }
